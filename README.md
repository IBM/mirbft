--- conflicted
+++ resolved
@@ -61,17 +61,10 @@
 `./client ../sampleconfig/clientconfig/4peer-config.yml client`
 
 Again, the first argument is the path to the node configuration and the second argument a name prefix for a trace file.
-<<<<<<< HEAD
 
 
 Similarly, to start locally a setup with 1 peer and 1 client:
 
-=======
-
-
-Similarly, to start locally a setup with 1 peer and 1 client:
-
->>>>>>> 94bfe847
 On the node:
 
 `cd server`
@@ -84,7 +77,6 @@
 
 `./client ../sampleconfig/clientconfig/1peer-config.yml client`
 
-<<<<<<< HEAD
 ## Performance Evaluation
 
 There following steps need to be followed for performance evaluation:
@@ -192,6 +184,4 @@
 Throughput: #### r/s
 Requests: ####
 ```
-Moreover the script generates a file `latency.out` with latency CDF.
-=======
->>>>>>> 94bfe847
+Moreover the script generates a file `latency.out` with latency CDF.